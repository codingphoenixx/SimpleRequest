--- conflicted
+++ resolved
@@ -30,11 +30,7 @@
 
     implementation 'org.json:json:20240303'
 
-<<<<<<< HEAD
     implementation("dev.coph:simplelogger:1.0.2b")
-=======
-    implementation("dev.coph:simplelogger:1.0.2a")
->>>>>>> ea668808
 
 }
 
